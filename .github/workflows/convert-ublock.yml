--- conflicted
+++ resolved
@@ -49,9 +49,4 @@
         git fetch origin
         git add *_ublock.txt
         git commit -m "Auto-update uBlock Origin filter files [skip ci]" || echo "Nothing to commit"
-<<<<<<< HEAD
-        git push
-=======
-        git rebase origin/main
-        git push
->>>>>>> eebc1ce2
+        git push